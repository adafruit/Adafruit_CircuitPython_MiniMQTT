--- conflicted
+++ resolved
@@ -8,11 +8,7 @@
 from adafruit_esp32spi import adafruit_esp32spi
 from adafruit_esp32spi import adafruit_esp32spi_wifimanager
 import adafruit_esp32spi.adafruit_esp32spi_socket as socket
-<<<<<<< HEAD
-from adafruit_minimqtt import MQTTOverWifi
-=======
 import adafruit_minimqtt as MQTT
->>>>>>> dd1e3f22
 
 ### WiFi ###
 
@@ -90,17 +86,9 @@
 MQTT.set_socket(socket, esp)
 
 # Set up a MiniMQTT Client
-<<<<<<< HEAD
-mqtt_client = MQTTOverWifi(socket,
-                           broker = secrets['broker'],
-                           username = secrets['user'],
-                           password = secrets['pass'],
-                           network_manager = wifi)
-=======
 mqtt_client = MQTT.MQTT(broker = secrets['broker'],
                         username = secrets['user'],
                         password = secrets['pass'])
->>>>>>> dd1e3f22
 
 # Setup the callback methods above
 mqtt_client.on_connect = connected
