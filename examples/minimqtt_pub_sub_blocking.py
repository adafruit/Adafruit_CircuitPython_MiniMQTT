# CircuitPython MiniMQTT Library
# Adafruit IO SSL/TLS Example for WiFi
import time
import board
import busio
from digitalio import DigitalInOut
import neopixel
from adafruit_esp32spi import adafruit_esp32spi
from adafruit_esp32spi import adafruit_esp32spi_wifimanager
import adafruit_esp32spi.adafruit_esp32spi_socket as socket
import adafruit_minimqtt as MQTT

### WiFi ###

# Get wifi details and more from a secrets.py file
try:
    from secrets import secrets
except ImportError:
    print("WiFi secrets are kept in secrets.py, please add them there!")
    raise

# If you are using a board with pre-defined ESP32 Pins:
esp32_cs = DigitalInOut(board.ESP_CS)
esp32_ready = DigitalInOut(board.ESP_BUSY)
esp32_reset = DigitalInOut(board.ESP_RESET)

# If you have an externally connected ESP32:
# esp32_cs = DigitalInOut(board.D9)
# esp32_ready = DigitalInOut(board.D10)
# esp32_reset = DigitalInOut(board.D5)

spi = busio.SPI(board.SCK, board.MOSI, board.MISO)
esp = adafruit_esp32spi.ESP_SPIcontrol(spi, esp32_cs, esp32_ready, esp32_reset)
"""Use below for Most Boards"""
status_light = neopixel.NeoPixel(
    board.NEOPIXEL, 1, brightness=0.2
)  # Uncomment for Most Boards
"""Uncomment below for ItsyBitsy M4"""
# status_light = dotstar.DotStar(board.APA102_SCK, board.APA102_MOSI, 1, brightness=0.2)
# Uncomment below for an externally defined RGB LED
# import adafruit_rgbled
# from adafruit_esp32spi import PWMOut
# RED_LED = PWMOut.PWMOut(esp, 26)
# GREEN_LED = PWMOut.PWMOut(esp, 27)
# BLUE_LED = PWMOut.PWMOut(esp, 25)
# status_light = adafruit_rgbled.RGBLED(RED_LED, BLUE_LED, GREEN_LED)
wifi = adafruit_esp32spi_wifimanager.ESPSPI_WiFiManager(esp, secrets, status_light)

### Adafruit IO Setup ###

# Setup a feed named `testfeed` for publishing.
default_topic = secrets["user"] + "/feeds/testfeed"

### Code ###

# Define callback methods which are called when events occur
# pylint: disable=unused-argument, redefined-outer-name
def connected(client, userdata, flags, rc):
    # This function will be called when the client is connected
    # successfully to the broker.
    print("Connected to MQTT broker! Listening for topic changes on %s" % default_topic)
    # Subscribe to all changes on the default_topic feed.
    client.subscribe(default_topic)


def disconnected(client, userdata, rc):
    # This method is called when the client is disconnected
    print("Disconnected from MQTT Broker!")


def message(client, topic, message):
    """Method callled when a client's subscribed feed has a new
    value.
    :param str topic: The topic of the feed with a new value.
    :param str message: The new value
    """
    print("New message on topic {0}: {1}".format(topic, message))


# Connect to WiFi
print("Connecting to WiFi...")
wifi.connect()
print("Connected!")

# Initialize MQTT interface with the esp interface
MQTT.set_socket(socket, esp)

# Set up a MiniMQTT Client
<<<<<<< HEAD
mqtt_client = MQTT.MQTT(broker = secrets['broker'],
                        username = secrets['user'],
                        password = secrets['pass'])
=======
mqtt_client = MQTT(
    socket,
    broker=secrets["broker"],
    username=secrets["user"],
    password=secrets["pass"],
    network_manager=wifi,
)
>>>>>>> e539dda6

# Setup the callback methods above
mqtt_client.on_connect = connected
mqtt_client.on_disconnect = disconnected
mqtt_client.on_message = message

# Connect the client to the MQTT broker.
print('Connecting to MQTT broker...')
mqtt_client.connect()

# Start a blocking message loop...
# NOTE: NO code below this loop will execute
# NOTE: Network reconnection is handled within this loop
while True:
    try:
        mqtt_client.loop()
    except (ValueError, RuntimeError) as e:
        print("Failed to get data, retrying\n", e)
        wifi.reset()
        mqtt_client.reconnect()
        continue
    time.sleep(1)<|MERGE_RESOLUTION|>--- conflicted
+++ resolved
@@ -86,19 +86,9 @@
 MQTT.set_socket(socket, esp)
 
 # Set up a MiniMQTT Client
-<<<<<<< HEAD
 mqtt_client = MQTT.MQTT(broker = secrets['broker'],
                         username = secrets['user'],
                         password = secrets['pass'])
-=======
-mqtt_client = MQTT(
-    socket,
-    broker=secrets["broker"],
-    username=secrets["user"],
-    password=secrets["pass"],
-    network_manager=wifi,
-)
->>>>>>> e539dda6
 
 # Setup the callback methods above
 mqtt_client.on_connect = connected
