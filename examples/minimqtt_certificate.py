import board
import busio
from digitalio import DigitalInOut
import neopixel
from adafruit_esp32spi import adafruit_esp32spi
from adafruit_esp32spi import adafruit_esp32spi_wifimanager
import adafruit_esp32spi.adafruit_esp32spi_socket as socket

<<<<<<< HEAD
from adafruit_minimqtt import MQTTOverWifi
=======
import adafruit_minimqtt as MQTT
>>>>>>> dd1e3f22

### WiFi ###

# Get wifi details and more from a secrets.py file
try:
    from secrets import secrets
except ImportError:
    print("WiFi secrets are kept in secrets.py, please add them there!")
    raise

# If you are using a board with pre-defined ESP32 Pins:
esp32_cs = DigitalInOut(board.ESP_CS)
esp32_ready = DigitalInOut(board.ESP_BUSY)
esp32_reset = DigitalInOut(board.ESP_RESET)

# If you have an externally connected ESP32:
# esp32_cs = DigitalInOut(board.D9)
# esp32_ready = DigitalInOut(board.D10)
# esp32_reset = DigitalInOut(board.D5)

spi = busio.SPI(board.SCK, board.MOSI, board.MISO)
esp = adafruit_esp32spi.ESP_SPIcontrol(spi, esp32_cs, esp32_ready, esp32_reset)
"""Use below for Most Boards"""
status_light = neopixel.NeoPixel(
    board.NEOPIXEL, 1, brightness=0.2
)  # Uncomment for Most Boards
"""Uncomment below for ItsyBitsy M4"""
# status_light = dotstar.DotStar(board.APA102_SCK, board.APA102_MOSI, 1, brightness=0.2)
# Uncomment below for an externally defined RGB LED
# import adafruit_rgbled
# from adafruit_esp32spi import PWMOut
# RED_LED = PWMOut.PWMOut(esp, 26)
# GREEN_LED = PWMOut.PWMOut(esp, 27)
# BLUE_LED = PWMOut.PWMOut(esp, 25)
# status_light = adafruit_rgbled.RGBLED(RED_LED, BLUE_LED, GREEN_LED)
wifi = adafruit_esp32spi_wifimanager.ESPSPI_WiFiManager(esp, secrets, status_light)

### Topic Setup ###

# MQTT Topic
# Use this topic if you'd like to connect to a standard MQTT broker
mqtt_topic = "test/topic"

# Adafruit IO-style Topic
# Use this topic if you'd like to connect to io.adafruit.com
# mqtt_topic = 'aio_user/feeds/temperature'

### Code ###

# Define callback methods which are called when events occur
# pylint: disable=unused-argument, redefined-outer-name
def connect(client, userdata, flags, rc):
    # This function will be called when the client is connected
    # successfully to the broker.
    print("Connected to MQTT Broker!")
    print("Flags: {0}\n RC: {1}".format(flags, rc))


def disconnect(client, userdata, rc):
    # This method is called when the client disconnects
    # from the broker.
    print("Disconnected from MQTT Broker!")


def subscribe(client, userdata, topic, granted_qos):
    # This method is called when the client subscribes to a new feed.
    print("Subscribed to {0} with QOS level {1}".format(topic, granted_qos))


def unsubscribe(client, userdata, topic, pid):
    # This method is called when the client unsubscribes from a feed.
    print("Unsubscribed from {0} with PID {1}".format(topic, pid))


def publish(client, userdata, topic, pid):
    # This method is called when the client publishes data to a feed.
    print("Published to {0} with PID {1}".format(topic, pid))


# Get certificate and private key from a certificates.py file
try:
    from certificates import DEVICE_CERT, DEVICE_KEY
except ImportError:
    print(
        "Certificate and private key data is kept in certificates.py, please add them there!"
    )
    raise

# Set Device Certificate
esp.set_certificate(DEVICE_CERT)

# Set Private Key
esp.set_private_key(DEVICE_KEY)

# Connect to WiFi
print("Connecting to WiFi...")
wifi.connect()
print("Connected!")

# Initialize MQTT interface with the esp interface
MQTT.set_socket(socket, esp)

# Set up a MiniMQTT Client
<<<<<<< HEAD
client = MQTTOverWifi(socket,
                      broker = secrets['broker'],
                      username = secrets['user'],
                      password = secrets['pass'],
                      network_manager = wifi)
=======
client =  MQTT.MQTT(broker = secrets['broker'],
                    username = secrets['user'],
                    password = secrets['pass'])
>>>>>>> dd1e3f22

# Connect callback handlers to client
client.on_connect = connect
client.on_disconnect = disconnect
client.on_subscribe = subscribe
client.on_unsubscribe = unsubscribe
client.on_publish = publish

print("Attempting to connect to %s" % client.broker)
client.connect()

print("Subscribing to %s" % mqtt_topic)
client.subscribe(mqtt_topic)

print("Publishing to %s" % mqtt_topic)
client.publish(mqtt_topic, "Hello Broker!")

print("Unsubscribing from %s" % mqtt_topic)
client.unsubscribe(mqtt_topic)

print("Disconnecting from %s" % client.broker)
client.disconnect()<|MERGE_RESOLUTION|>--- conflicted
+++ resolved
@@ -6,11 +6,7 @@
 from adafruit_esp32spi import adafruit_esp32spi_wifimanager
 import adafruit_esp32spi.adafruit_esp32spi_socket as socket
 
-<<<<<<< HEAD
-from adafruit_minimqtt import MQTTOverWifi
-=======
 import adafruit_minimqtt as MQTT
->>>>>>> dd1e3f22
 
 ### WiFi ###
 
@@ -114,17 +110,9 @@
 MQTT.set_socket(socket, esp)
 
 # Set up a MiniMQTT Client
-<<<<<<< HEAD
-client = MQTTOverWifi(socket,
-                      broker = secrets['broker'],
-                      username = secrets['user'],
-                      password = secrets['pass'],
-                      network_manager = wifi)
-=======
 client =  MQTT.MQTT(broker = secrets['broker'],
                     username = secrets['user'],
                     password = secrets['pass'])
->>>>>>> dd1e3f22
 
 # Connect callback handlers to client
 client.on_connect = connect
