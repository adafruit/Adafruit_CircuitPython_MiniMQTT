--- conflicted
+++ resolved
@@ -9,12 +9,8 @@
 from adafruit_esp32spi import adafruit_esp32spi
 from adafruit_esp32spi import adafruit_esp32spi_wifimanager
 import adafruit_esp32spi.adafruit_esp32spi_socket as socket
-<<<<<<< HEAD
-from adafruit_minimqtt import MQTTOverWifi
-=======
 
 import adafruit_minimqtt as MQTT
->>>>>>> dd1e3f22
 
 ### WiFi ###
 
@@ -92,17 +88,9 @@
 MQTT.set_socket(socket, esp)
 
 # Set up a MiniMQTT Client
-<<<<<<< HEAD
-mqtt_client = MQTTOverWifi(socket,
-                           broker='io.adafruit.com',
-                           username=secrets['aio_username'],
-                           password=secrets['aio_key'],
-                           network_manager=wifi)
-=======
 mqtt_client = MQTT.MQTT(broker='http://io.adafruit.com',
                         username=secrets['aio_username'],
                         password=secrets['aio_key'])
->>>>>>> dd1e3f22
 
 # Setup the callback methods above
 mqtt_client.on_connect = connected
